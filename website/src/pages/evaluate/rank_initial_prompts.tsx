--- conflicted
+++ resolved
@@ -7,17 +7,12 @@
 import fetcher from "src/lib/fetcher";
 import poster from "src/lib/poster";
 
-<<<<<<< HEAD
-import { Button } from "src/components/Button";
-import { LoadingScreen } from "@/components/Loading/LoadingScreen";
 import { Container, useColorModeValue } from "@chakra-ui/react";
-=======
 import { LoadingScreen } from "src/components/Loading/LoadingScreen";
 import { Sortable } from "src/components/Sortable/Sortable";
 import { TaskInfo } from "src/components/TaskInfo/TaskInfo";
 import { SkipButton } from "src/components/Buttons/Skip";
 import { SubmitButton } from "src/components/Buttons/Submit";
->>>>>>> 78674667
 
 const RankInitialPrompts = () => {
   const [tasks, setTasks] = useState([]);
@@ -71,35 +66,8 @@
           <p className="text-lg py-1">
             Given the following prompts, sort them from best to worst, best being first, worst being last.
           </p>
-<<<<<<< HEAD
-          <ul className="flex flex-col gap-4">
-            {items.map(({ text, originalIndex }, i) => (
-              <SortableItem
-                key={`${originalIndex}_${i}`}
-                canIncrement={i > 0}
-                onIncrement={() => {
-                  const newRanking = ranking.slice();
-                  const newIdx = i - 1;
-                  [newRanking[i], newRanking[newIdx]] = [newRanking[newIdx], newRanking[i]];
-                  setRanking(newRanking);
-                }}
-                canDecrement={i < items.length - 1}
-                onDecrement={() => {
-                  const newRanking = ranking.slice();
-                  const newIdx = i + 1;
-                  [newRanking[i], newRanking[newIdx]] = [newRanking[newIdx], newRanking[i]];
-                  setRanking(newRanking);
-                }}
-              >
-                {text}
-              </SortableItem>
-            ))}
-          </ul>
+          <Sortable items={tasks[0].task.prompts} onChange={setRanking} />
         </Container>
-=======
-          <Sortable items={tasks[0].task.prompts} onChange={setRanking} />
-        </div>
->>>>>>> 78674667
 
         <section className="mb-8 p-4 rounded-lg shadow-lg bg-white flex flex-row justify-items-stretch">
           <TaskInfo id={tasks[0].id} output="Submit your answer" />

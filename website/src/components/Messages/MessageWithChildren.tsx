import { Box, CircularProgress, Stack, StackProps, Text, TextProps, useColorModeValue } from "@chakra-ui/react";
import { boolean } from "boolean";
import { useState } from "react";
import { MessageTableEntry } from "src/components/Messages/MessageTableEntry";
import fetcher from "src/lib/fetcher";
import useSWR from "swr";

const MessageHeaderProps: TextProps = {
  fontSize: "xl",
  fontWeight: "bold",
  fontFamily: "Inter",
  py: "2",
};

const MessageStackProps: StackProps = {
  spacing: "2",
  alignItems: "start",
  justifyContent: "center",
};

interface MessageWithChildrenProps {
  id: string;
  depth?: number;
  maxDepth?: number;
  isOnlyChild?: boolean;
}

export function MessageWithChildren(props: MessageWithChildrenProps) {
  const backgroundColor = useColorModeValue("white", "gray.700");
  const childBackgroundColor = useColorModeValue("gray.200", "gray.800");

  const { id, depth, maxDepth, isOnlyChild = true } = props;

  const [message, setMessage] = useState(null);
  const [children, setChildren] = useState(null);

  const { isLoading } = useSWR(id ? `/api/messages/${id}` : null, fetcher, {
    onSuccess: (data) => {
      setMessage(data);
    },
    onError: () => {
      setMessage(null);
    },
  });
  const { isLoading: isLoadingChildren } = useSWR(id ? `/api/messages/${id}/children` : null, fetcher, {
    onSuccess: (data) => {
      setChildren(data);
    },
    onError: () => {
      setChildren(null);
    },
  });

  const renderRecursive = maxDepth && ((depth && depth < maxDepth) || !depth);
  const isFirst = depth === 0 || !depth;
  const isFirstOrOnly = isFirst || boolean(isOnlyChild);

  if (isLoading || isLoadingChildren) {
    return <CircularProgress isIndeterminate />;
  }

  return (
    <>
      {message && (
        <>
<<<<<<< HEAD
          <Text {...MessageHeaderProps}>{isFirst ? "Message" : depth === 1 ? "Children" : "Ancestor"}</Text>
          <Flex justifyContent="center" pb="2">
            <Box maxWidth="container.sm" flex="1" px={isFirstOrOnly ? [4, 6, 8, 9] : "0"}>
              <Box px={isFirstOrOnly ? "2" : "0"}>
                <MessageTableEntry item={message} idx={1} />
              </Box>
=======
          <Box pb={isFirstOrOnly ? "4" : "0"}>
            <Text textAlign="left" {...MessageHeaderProps}>
              {isFirst ? "Message" : depth === 1 ? "Children" : "Ancestor"}
            </Text>
            <Box width="fit-content" bg={backgroundColor} padding="4" borderRadius="xl" boxShadow="base">
              <MessageTableEntry item={message} idx={1} valid_labels={[]} />
>>>>>>> ae8b41a0
            </Box>
          </Box>
        </>
      )}
      {children && Array.isArray(children) && children.length > 0 ? (
        renderRecursive ? (
          <Stack {...MessageStackProps}>
            <Box bg={childBackgroundColor} padding="4" borderRadius="xl">
              {children.map((item, idx) => (
                <Box flex="1" key={`recursiveMessageWChildren_${idx}`}>
                  <MessageWithChildren
                    id={item.id}
                    depth={depth ? depth + 1 : 1}
                    maxDepth={maxDepth}
                    isOnlyChild={children.length === 1 && isOnlyChild}
                  />
                </Box>
              ))}
            </Box>
          </Stack>
        ) : (
          <>
            <Text {...MessageHeaderProps}>{isFirstOrOnly ? "Children" : "Ancestor"}</Text>
            <Stack {...MessageStackProps}>
              {children.map((item, idx) => (
<<<<<<< HEAD
                <Box maxWidth="container.sm" flex="1" key={`recursiveMessageWChildren_${idx}`}>
                  <MessageTableEntry item={item} idx={idx * 2} />
=======
                <Box flex="1" key={`recursiveMessageWChildren_${idx}`}>
                  <MessageTableEntry item={item} idx={idx * 2} valid_labels={[]} />
>>>>>>> ae8b41a0
                </Box>
              ))}
            </Stack>
          </>
        )
      ) : (
        <></>
      )}
    </>
  );
}<|MERGE_RESOLUTION|>--- conflicted
+++ resolved
@@ -63,21 +63,12 @@
     <>
       {message && (
         <>
-<<<<<<< HEAD
-          <Text {...MessageHeaderProps}>{isFirst ? "Message" : depth === 1 ? "Children" : "Ancestor"}</Text>
-          <Flex justifyContent="center" pb="2">
-            <Box maxWidth="container.sm" flex="1" px={isFirstOrOnly ? [4, 6, 8, 9] : "0"}>
-              <Box px={isFirstOrOnly ? "2" : "0"}>
-                <MessageTableEntry item={message} idx={1} />
-              </Box>
-=======
           <Box pb={isFirstOrOnly ? "4" : "0"}>
             <Text textAlign="left" {...MessageHeaderProps}>
               {isFirst ? "Message" : depth === 1 ? "Children" : "Ancestor"}
             </Text>
             <Box width="fit-content" bg={backgroundColor} padding="4" borderRadius="xl" boxShadow="base">
-              <MessageTableEntry item={message} idx={1} valid_labels={[]} />
->>>>>>> ae8b41a0
+              <MessageTableEntry item={message} idx={1} />
             </Box>
           </Box>
         </>
@@ -103,13 +94,8 @@
             <Text {...MessageHeaderProps}>{isFirstOrOnly ? "Children" : "Ancestor"}</Text>
             <Stack {...MessageStackProps}>
               {children.map((item, idx) => (
-<<<<<<< HEAD
-                <Box maxWidth="container.sm" flex="1" key={`recursiveMessageWChildren_${idx}`}>
+                <Box flex="1" key={`recursiveMessageWChildren_${idx}`}>
                   <MessageTableEntry item={item} idx={idx * 2} />
-=======
-                <Box flex="1" key={`recursiveMessageWChildren_${idx}`}>
-                  <MessageTableEntry item={item} idx={idx * 2} valid_labels={[]} />
->>>>>>> ae8b41a0
                 </Box>
               ))}
             </Stack>

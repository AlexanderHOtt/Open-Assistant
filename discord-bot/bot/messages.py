--- conflicted
+++ resolved
@@ -1,11 +1,4 @@
-"""All user-facing messages and embeds.
-
-When sending a conversation
-- The function will return a list of strings
-    - use asyncio.gather to send all messages
-
--
-"""
+"""All user-facing messages and embeds."""
 
 from datetime import datetime
 
@@ -136,26 +129,24 @@
 
 :small_blue_diamond: __**RANK PROMPTER REPLIES**__ :small_blue_diamond:
 
-""",
-        *_conversation(task.conversation),
-        f""":person_red_hair: __User__:
-{_ordered_list(task.reply_messages)}
-
-<<<<<<< HEAD
+
 {_conversation(task.conversation)}
 :person_red_hair: __User__:
 {_ordered_list(task.replies)}
 
 :trophy: _Reply with the numbers of best to worst replies separated by commas (example: '4,1,3,2')_
-"""
-=======
+
+""",
+        *_conversation(task.conversation),
+        f""":person_red_hair: __User__:
+{_ordered_list(task.reply_messages)}
+
 :trophy: _Reply with the numbers of best to worst replies separated by commas (example: '4,1,3,2')_
 """,
     ]
->>>>>>> 48866269
-
-
-def rank_assistant_reply_message(task: protocol_schema.RankAssistantRepliesTask) -> list[str]:
+
+
+def rank_assistant_reply_messages(task: protocol_schema.RankAssistantRepliesTask) -> list[str]:
     """Creates the message that gets sent to users when they request a `rank_assistant_replies` task."""
     return [
         """\
@@ -170,14 +161,6 @@
 """,
     ]
 
-<<<<<<< HEAD
-{_conversation(task.conversation)}
-:robot: __Assistant__:
-{_ordered_list(task.replies)}
-
-:trophy: _Reply with the numbers of best to worst replies separated by commas (example: '4,1,3,2')_
-"""
-=======
 
 def rank_conversation_reply_messages(task: protocol_schema.RankConversationRepliesTask) -> list[str]:
     """Creates the message that gets sent to users when they request a `rank_conversation_replies` task."""
@@ -192,7 +175,6 @@
 {_ordered_list(task.reply_messages)}
 """,
     ]
->>>>>>> 48866269
 
 
 def label_initial_prompt_message(task: protocol_schema.LabelInitialPromptTask) -> str:
@@ -245,11 +227,7 @@
     ]
 
 
-<<<<<<< HEAD
-def prompter_reply_message(task: protocol_schema.PrompterReplyTask) -> list[str]:
-=======
 def prompter_reply_messages(task: protocol_schema.PrompterReplyTask) -> list[str]:
->>>>>>> 48866269
     """Creates the message that gets sent to users when they request a `prompter_reply` task."""
     return [
         """\
@@ -262,15 +240,6 @@
 :speech_balloon: _Please provide a reply to the assistant._
 """,
     ]
-
-
-# def prompter_reply_messages2(task: protocol_schema.PrompterReplyTask) -> list[str]:
-#     """Creates the message that gets sent to users when they request a `prompter_reply` task."""
-#     return [
-#         message_templates.render("title.msg", "PROMPTER REPLY"),
-#         *[message_templates.render("conversation_message.msg", conv) for conv in task.conversation],
-#         message_templates.render("prompter_reply_task.msg", task.hint),
-#     ]
 
 
 def assistant_reply_messages(task: protocol_schema.AssistantReplyTask) -> list[str]:

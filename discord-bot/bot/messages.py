"""All user-facing messages and embeds.

When sending a conversation
- The function will return a list of strings
    - use asyncio.gather to send all messages

- 
"""

from datetime import datetime

import hikari
from oasst_shared.schemas import protocol as protocol_schema

NUMBER_EMOJIS = [":one:", ":two:", ":three:", ":four:", ":five:", ":six:", ":seven:", ":eight:", ":nine:", ":ten:"]
NL = "\n"

###
# Reusable 'components'
###


def _h1(text: str) -> str:
    return f"\n:small_blue_diamond: __**{text}**__ :small_blue_diamond:"


def _h2(text: str) -> str:
    return f"__**{text}**__"


def _h3(text: str) -> str:
    return f"__{text}__"


def _writing_prompt(text: str) -> str:
    return f":pencil: _{text}_"


def _ranking_prompt(text: str) -> str:
    return f":trophy: _{text}_"


def _label_prompt(text: str) -> str:
    return f":question: _{text}"


def _response_prompt(text: str) -> str:
    return f":speech_balloon: _{text}_"


def _summarize_prompt(text: str) -> str:
    return f":notepad_spiral: _{text}_"


def _user(text: str | None) -> str:
    return f"""\
:person_red_hair: {_h3("User")}:{f"{NL}> **{text}**" if text is not None else ""}
"""


def _assistant(text: str | None) -> str:
    return f"""\
:robot: {_h3("Assistant")}:{f"{NL}> {text}" if text is not None else ""}
"""


def _make_ordered_list(items: list[str]) -> list[str]:
    return [f"{num} {item}" for num, item in zip(NUMBER_EMOJIS, items)]


def _ordered_list(items: list[str]) -> str:
    return "\n\n".join(_make_ordered_list(items))


def _conversation(conv: protocol_schema.Conversation) -> list[str]:
    # return "\n".join([_assistant(msg.text) if msg.is_assistant else _user(msg.text) for msg in conv.messages])
    messages = map(
        lambda m: f"""\
:robot: __Assistant__:
{m.text}
"""
        if m.is_assistant
        else f"""\
:person_red_hair: __User__:
{m.text}
""",
        conv.messages,
    )
    return list(messages)


def _li(text: str) -> str:
    return f":small_blue_diamond: {text}"


###
# Messages
###


def initial_prompt_messages(task: protocol_schema.InitialPromptTask) -> list[str]:
    """Creates the message that gets sent to users when they request an `initial_prompt` task."""
    return [
        f"""\

:small_blue_diamond: __**INITIAL PROMPT**__ :small_blue_diamond:


:pencil: _Please provide an initial prompt to the assistant._{f"{NL}Hint: {task.hint}" if task.hint else ""}
"""
    ]


def rank_initial_prompts_messages(task: protocol_schema.RankInitialPromptsTask) -> list[str]:
    """Creates the message that gets sent to users when they request a `rank_initial_prompts` task."""
    return [
        f"""\

:small_blue_diamond: __**RANK INITIAL PROMPTS**__ :small_blue_diamond:


{_ordered_list(task.prompts)}

:trophy: _Reply with the numbers of best to worst prompts separated by commas (example: '4,1,3,2')_
"""
    ]


def rank_prompter_reply_message(task: protocol_schema.RankPrompterRepliesTask) -> str:
    """Creates the message that gets sent to users when they request a `rank_prompter_replies` task."""
    return f"""\

:small_blue_diamond: __**RANK PROMPTER REPLIES**__ :small_blue_diamond:


{_conversation(task.conversation)}
:person_red_hair: __User__:
{_ordered_list(task.replies)}

:trophy: _Reply with the numbers of best to worst replies separated by commas (example: '4,1,3,2')_
"""


def rank_assistant_reply_message(task: protocol_schema.RankAssistantRepliesTask) -> str:
    """Creates the message that gets sent to users when they request a `rank_assistant_replies` task."""
    return f"""\

:small_blue_diamond: __**RANK ASSISTANT REPLIES**__ :small_blue_diamond:


{_conversation(task.conversation)}
:robot: __Assistant__:
{_ordered_list(task.replies)}

:trophy: _Reply with the numbers of best to worst replies separated by commas (example: '4,1,3,2')_
"""


<<<<<<< HEAD
def prompter_reply_messages(task: protocol_schema.PrompterReplyTask) -> list[str]:
=======
def label_initial_prompt_message(task: protocol_schema.LabelInitialPromptTask) -> str:
    """Creates the message that gets sent to users when they request a `label_initial_prompt` task."""
    return f"""\

{_h1("LABEL INITIAL PROMPT")}


{task.prompt}

{_label_prompt("Reply with labels for the prompt separated by commas (example: 'profanity,misleading')")}
"""


def label_prompter_reply_message(task: protocol_schema.LabelPrompterReplyTask) -> str:
    """Creates the message that gets sent to users when they request a `label_prompter_reply` task."""
    return f"""\

{_h1("LABEL PROMPTER REPLY")}


{_conversation(task.conversation)}
{_user(None)}
{task.reply}

{_label_prompt("Reply with labels for the reply separated by commas (example: 'profanity,misleading')")}
"""


def label_assistant_reply_message(task: protocol_schema.LabelAssistantReplyTask) -> str:
    """Creates the message that gets sent to users when they request a `label_assistant_reply` task."""
    return f"""\

{_h1("LABEL ASSISTANT REPLY")}


{_conversation(task.conversation)}
{_assistant(None)}
{task.reply}

{_label_prompt("Reply with labels for the reply separated by commas (example: 'profanity,misleading')")}
"""


def prompter_reply_message(task: protocol_schema.PrompterReplyTask) -> str:
>>>>>>> 1709dc03
    """Creates the message that gets sent to users when they request a `prompter_reply` task."""
    return [
        f"""\
:small_blue_diamond: __**PROMPTER REPLY**__ :small_blue_diamond:

""",
        *_conversation(task.conversation),
        f"""{f"{NL}Hint: {task.hint}" if task.hint else ""}

:speech_balloon: _Please provide a reply to the assistant._
""",
    ]


message_templates = MessageTemplates()


def prompter_reply_messages2(task: protocol_schema.PrompterReplyTask) -> list[str]:
    """Creates the message that gets sent to users when they request a `prompter_reply` task."""
    return [
        message_templates.render("title.msg", "PROMPTER REPLY"),
        *[message_templates.render("conversation_message.msg", conv) for conv in task.conversation],
        message_templates.render("prompter_reply_task.msg", task.hint),
    ]


def assistant_reply_messages(task: protocol_schema.AssistantReplyTask) -> list[str]:
    """Creates the message that gets sent to users when they request a `assistant_reply` task."""
    return [
        f"""\
:small_blue_diamond: __**ASSISTANT REPLY**__ :small_blue_diamond:

""",
        *_conversation(task.conversation),
        f"""\

:speech_balloon: _Please provide a reply to the user as the assistant._
""",
    ]


def confirm_text_response_message(content: str) -> str:
    return f"""\
{_h2("CONFIRM RESPONSE")}

> {content}
"""


def confirm_ranking_response_message(content: str, items: list[str]) -> str:
    user_rankings = [int(r) for r in content.replace(" ", "").split(",")]
    original_list = _make_ordered_list(items)
    user_ranked_list = "\n\n".join([original_list[r - 1] for r in user_rankings])

    return f"""\
{_h2("CONFIRM RESPONSE")}

{user_ranked_list}
"""


def help_message(can_manage_guild: bool, is_dev: bool) -> str:
    """The /help command message."""
    content = f"""\
{_h1("HELP")}

{_li("**`/help`**")}
Show this message.

{_li("**`/work [type]`**")}
Start a new task.
**`[type]`**:
The type of task to start. If not provided, a random task will be selected. The different types are
:small_orange_diamond: `random`: A random task type
:small_orange_diamond: ~~`summarize_story`~~ (coming soon)
:small_orange_diamond: ~~`rate_summary`~~ (coming soon)
:small_orange_diamond: `initial_prompt`: Ask the assistant something
:small_orange_diamond: `prompter_reply`: Reply to the assistant
:small_orange_diamond: `assistant_reply`: Reply to the user
:small_orange_diamond: `rank_initial_prompts`: Rank some initial prompts
:small_orange_diamond: `rank_prompter_replies`: Rank some prompter replies
:small_orange_diamond: `rank_assistant_replies`: Rank some assistant replies

To learn how to complete tasks, run `/tutorial`.
"""
    if can_manage_guild:
        content += f"""\

{_li("**`/settings log_channel <channel>`**")}
Set the channel that the bot logs completed task messages in.
**`<channel>`**: The channel to log completed tasks in. The bot needs to be able to send messages in this channel.

{_li("**`/settings get`**")}
Get the current settings.
"""
    if is_dev:
        content += f"""\

{_li("**`/reload [plugin]`**")}
Hot-reload a plugin. Only code *inside* of function bodies will be updated.
Any changes to __function signatures__, __other files__, __decorators__, or __imports__ will require a restart.
**`[plugin]`**:
The plugin to hot-reload. If no plugin is provided, all plugins are hot-reload.
"""
    return content


def tutorial_message() -> str:
    """The /tutorial command message."""
    # TODO: Finish message
    return f"""\
{_h1("TUTORIAL")}
"""


def confirm_label_response_message(content: str) -> str:
    user_labels = content.lower().replace(" ", "").split(",")
    user_labels_str = ", ".join(user_labels)

    return f"""\
{_h2("CONFIRM RESPONSE")}

{user_labels_str}
"""


###
# Embeds
###


def task_complete_embed(task: protocol_schema.Task, mention: str) -> hikari.Embed:
    return (
        hikari.Embed(
            title="Task Completion",
            description=f"`{task.type}` completed by {mention}",
            color=hikari.Color(0x00FF00),
            timestamp=datetime.now().astimezone(),
        )
        .add_field("Total Tasks", "0", inline=True)
        .add_field("Server Ranking", "0/0", inline=True)
        .add_field("Global Ranking", "0/0", inline=True)
        .set_footer(f"Task ID: {task.id}")
    )


def invalid_user_input_embed(error_message: str) -> hikari.Embed:
    return hikari.Embed(
        title="Invalid User Input",
        description=error_message,
        color=hikari.Color(0xFF0000),
        timestamp=datetime.now().astimezone(),
    )


def plain_embed(text: str) -> hikari.Embed:
    return hikari.Embed(color=0x36393F, description=text)<|MERGE_RESOLUTION|>--- conflicted
+++ resolved
@@ -4,7 +4,7 @@
 - The function will return a list of strings
     - use asyncio.gather to send all messages
 
-- 
+-
 """
 
 from datetime import datetime
@@ -156,9 +156,6 @@
 """
 
 
-<<<<<<< HEAD
-def prompter_reply_messages(task: protocol_schema.PrompterReplyTask) -> list[str]:
-=======
 def label_initial_prompt_message(task: protocol_schema.LabelInitialPromptTask) -> str:
     """Creates the message that gets sent to users when they request a `label_initial_prompt` task."""
     return f"""\
@@ -202,11 +199,10 @@
 """
 
 
-def prompter_reply_message(task: protocol_schema.PrompterReplyTask) -> str:
->>>>>>> 1709dc03
+def prompter_reply_message(task: protocol_schema.PrompterReplyTask) -> list[str]:
     """Creates the message that gets sent to users when they request a `prompter_reply` task."""
     return [
-        f"""\
+        """\
 :small_blue_diamond: __**PROMPTER REPLY**__ :small_blue_diamond:
 
 """,
@@ -218,27 +214,24 @@
     ]
 
 
-message_templates = MessageTemplates()
-
-
-def prompter_reply_messages2(task: protocol_schema.PrompterReplyTask) -> list[str]:
-    """Creates the message that gets sent to users when they request a `prompter_reply` task."""
-    return [
-        message_templates.render("title.msg", "PROMPTER REPLY"),
-        *[message_templates.render("conversation_message.msg", conv) for conv in task.conversation],
-        message_templates.render("prompter_reply_task.msg", task.hint),
-    ]
+# def prompter_reply_messages2(task: protocol_schema.PrompterReplyTask) -> list[str]:
+#     """Creates the message that gets sent to users when they request a `prompter_reply` task."""
+#     return [
+#         message_templates.render("title.msg", "PROMPTER REPLY"),
+#         *[message_templates.render("conversation_message.msg", conv) for conv in task.conversation],
+#         message_templates.render("prompter_reply_task.msg", task.hint),
+#     ]
 
 
 def assistant_reply_messages(task: protocol_schema.AssistantReplyTask) -> list[str]:
     """Creates the message that gets sent to users when they request a `assistant_reply` task."""
     return [
-        f"""\
+        """\
 :small_blue_diamond: __**ASSISTANT REPLY**__ :small_blue_diamond:
 
 """,
         *_conversation(task.conversation),
-        f"""\
+        """\
 
 :speech_balloon: _Please provide a reply to the user as the assistant._
 """,

"""Work plugin for collecting user data."""
import asyncio
import typing as t
from uuid import UUID

import hikari
import lightbulb
import lightbulb.decorators
import miru
from aiosqlite import Connection
from bot.messages import (
    assistant_reply_messages,
    confirm_label_response_message,
    confirm_ranking_response_message,
    confirm_text_response_message,
    initial_prompt_messages,
<<<<<<< HEAD
    invalid_user_input_embed,
    label_assistant_reply_message,
    label_initial_prompt_message,
    label_prompter_reply_message,
=======
    label_assistant_reply_messages,
    label_prompter_reply_messages,
>>>>>>> 48866269
    plain_embed,
    prompter_reply_messages,
    rank_assistant_reply_message,
<<<<<<< HEAD
    rank_initial_prompts_messages,
    rank_prompter_reply_message,
=======
    rank_conversation_reply_messages,
    rank_initial_prompts_messages,
    rank_prompter_reply_messages,
>>>>>>> 48866269
    task_complete_embed,
)
from bot.settings import Settings
from loguru import logger
from oasst_shared.api_client import OasstApiClient
from oasst_shared.schemas import protocol as protocol_schema

plugin = lightbulb.Plugin("WorkPlugin")

MAX_TASK_TIME = 60 * 60  # seconds
MAX_TASK_ACCEPT_TIME = 60 * 10  # seconds

settings = Settings()

_Task_contra = t.TypeVar("_Task_contra", bound=protocol_schema.Task, contravariant=True)


class _TaskHandler(t.Generic[_Task_contra]):
    """Handle user interaction for a task."""

    def __init__(self, ctx: lightbulb.Context, task: _Task_contra) -> None:
        """Create a new `TaskHandler`.

        Args:
            ctx (lightbulb.Context): The context of the command that started the task.
            task (_Task_contra): The task to handle.
        """
        self.ctx = ctx
        self.task = task
        self.task_messages = self.get_task_messages(task)
        self.sent_messages: list[hikari.Message] = []

    @staticmethod
    def get_task_messages(task: _Task_contra) -> list[str]:
        """Get the messages to send to the user for the task."""
        raise NotImplementedError

    async def send(self) -> t.Literal["accept", "next", "cancel"] | None:
        """Send the task and wait for the user to accept/skip/cancel it."""
        # Send all but the last message because we need to attach buttons to the last one
        logger.debug(f"Sending {len(self.task_messages)} messages\n{self.task_messages!r}")
        for task_msg in self.task_messages[:-1]:
            if len(task_msg) > 2000:
                logger.warning(f"Attempting to send a message <2000 characters in length. Task id: {self.task.id}")
                task_msg = task_msg[:1999]
            self.sent_messages.append(await self.ctx.author.send(task_msg))

        # Send the last message with buttons
        task_accept_view = TaskAcceptView(timeout=MAX_TASK_ACCEPT_TIME)
        logger.debug(f"TH Message length {len(self.task_messages[-1])}")
        last_msg = await self.ctx.author.send(self.task_messages[-1][:1999], components=task_accept_view)

        await task_accept_view.start(last_msg)
        await task_accept_view.wait()

        return task_accept_view.choice

    async def handle(self) -> None:
        """Handle the user's response to the task.

        This method should be called after `send` has been called."""
        # Ack task to the backend
        oasst_api: OasstApiClient = self.ctx.bot.d.oasst_api
        await oasst_api.ack_task(self.task.id, message_id=f"{self.sent_messages[0].id}")

        # Loop until the user's input is accepted
        while True:
            try:
                # Wait for user to send a message
                event = await self.ctx.bot.wait_for(
                    hikari.DMMessageCreateEvent,
                    predicate=lambda e: (
                        e.author_id == self.ctx.author.id
                        and e.message.content is not None
                        and not e.message.content.startswith(settings.prefix)
                    ),
                    timeout=MAX_TASK_TIME,
                )

                # Validate the message
                if event.content is None or not self.check_user_input(event.content):
                    await self.ctx.author.send("Invalid input")
                    continue

                # Confirm user input
                if not (await self.confirm_user_input(event.content)):
                    continue

                # Message is valid and confirmed by user
                break

            except asyncio.TimeoutError:
                return

        next_task = await self.notify(event.content, event)
        if not isinstance(next_task, protocol_schema.TaskDone):
            raise TypeError(f"Unknown task type: {next_task!r}")

        return

    async def notify(self, content: str, event: hikari.DMMessageCreateEvent) -> protocol_schema.Task:
        """Notify the backend that the user completed the task."""
        raise NotImplementedError

    async def confirm_user_input(self, content: str) -> bool:
        """Send the user's response back to the user and ask them to confirm it. Returns True if the user confirms."""
        raise NotImplementedError

<<<<<<< HEAD
            match confirm_resp_view.choice:
                case False | None:
                    continue
                case True:
                    await msg.delete()  # buttons are already gone

            # Send the response to the backend
            if isinstance(task, protocol_schema.RankConversationRepliesTask | protocol_schema.RankInitialPromptsTask):
                reply = protocol_schema.MessageRanking(
                    message_id=str(msg_id),
                    ranking=[int(r) - 1 for r in event.content.replace(" ", "").split(",")],
                    user=protocol_schema.User(
                        auth_method="discord", id=str(ctx.author.id), display_name=ctx.author.username
                    ),
                )
            elif isinstance(task, protocol_schema.LabelConversationReplyTask | protocol_schema.LabelInitialPromptTask):
                labels = event.content.replace(" ", "").split(",")
                labels_dict = {label: 1 if label in labels else 0 for label in task.valid_labels}

                reply = protocol_schema.TextLabels(
                    task_id=task.id,
                    message_id=task.message_id,
                    labels=labels_dict,  # type: ignore
                    text=event.content,
                    user=protocol_schema.User(
                        auth_method="discord", id=str(ctx.author.id), display_name=ctx.author.username
                    ),
                )
            elif isinstance(task, protocol_schema.ReplyToConversationTask | protocol_schema.InitialPromptTask):
                reply = protocol_schema.TextReplyToMessage(
                    lang=None,
                    message_id=str(msg_id),
                    user_message_id=str(event.message_id),
                    user=protocol_schema.User(
                        auth_method="discord", id=str(ctx.author.id), display_name=ctx.author.username
                    ),
                    text=event.content,
                )
            else:
                logger.critical(f"Unexpected task type received: {task.type}")
                raise ValueError(f"Unexpected task type received: {task.type}")
=======
    def check_user_input(self, content: str) -> bool:
        """Check the user's response to the task. Returns True if the response is valid."""
        raise NotImplementedError
>>>>>>> 48866269

    async def cancel(self, reason: str = "not specified") -> None:
        """Cancel the task."""
        oasst_api: OasstApiClient = self.ctx.bot.d.oasst_api
        await oasst_api.nack_task(self.task.id, reason)


_Ranking_contra = t.TypeVar(
    "_Ranking_contra",
    bound=protocol_schema.RankAssistantRepliesTask
    | protocol_schema.RankInitialPromptsTask
    | protocol_schema.RankPrompterRepliesTask
    | protocol_schema.RankConversationRepliesTask,
    contravariant=True,
)


<<<<<<< HEAD
async def _select_task(
    ctx: lightbulb.Context, task_type: TaskRequestType, user: protocol_schema.User | None = None
) -> tuple[protocol_schema.Task | None, str]:
    """Present tasks to the user until they accept one, cancel, or time out."""
    oasst_api: OasstApiClient = ctx.bot.d.oasst_api
    logger.debug(f"Starting task selection for {task_type}")

    # Loop until the user accepts a task, cancels, or times out
    msg: hikari.UndefinedOr[hikari.Message] = hikari.UNDEFINED
    while True:
        logger.debug(f"Requesting task of type {task_type}")
        task = await oasst_api.fetch_task(task_type, user)
        resp, msg = await _send_task(ctx, task, msg)
        msg_id = str(msg.id)

        logger.debug(f"User choice: {resp}")
        match resp:
            case "accept":
                logger.info(f"Task {task.id} accepted, sending ACK")
                await oasst_api.ack_task(task.id, msg_id)
                return task, msg_id

            case "next":
                logger.info(f"Task {task.id} rejected, sending NACK")
                await oasst_api.nack_task(task.id, "rejected")
                continue

            case "cancel":
                logger.info(f"Task {task.id} canceled, sending NACK")
                await oasst_api.nack_task(task.id, "canceled")
                await ctx.author.send(embed=plain_embed("Task canceled. Exiting"))
                return None, msg_id

            case None:
                logger.info(f"Task {task.id} timed out, sending NACK")
                await oasst_api.nack_task(task.id, "timed out")
                await ctx.author.send(embed=plain_embed("Task timed out. Exiting"))
                return None, msg_id


async def _send_task(
    ctx: lightbulb.Context, task: protocol_schema.Task, msg: hikari.UndefinedOr[hikari.Message]
) -> tuple[t.Literal["accept", "next", "cancel"] | None, hikari.Message]:
    """Send a task to the user.

    Returns the user's choice and the message ID of the task message.
    """
    # The clean way to do this would be to attach a `to_embed` method to the task classes
    # but the tasks aren't discord specific so that doesn't really make sense.

    embed: hikari.UndefinedOr[hikari.Embed] = hikari.UNDEFINED
    content: hikari.UndefinedOr[str] = hikari.UNDEFINED
    messages: list[str] | None = None

    # Create an embed based on the task's type
    if task.type == TaskRequestType.initial_prompt:
        assert isinstance(task, protocol_schema.InitialPromptTask)
        logger.debug("sending initial prompt task")
        messages = initial_prompt_messages(task)

    elif task.type == TaskRequestType.rank_initial_prompts:
        assert isinstance(task, protocol_schema.RankInitialPromptsTask)
        logger.debug("sending rank initial prompt task")
        content = rank_initial_prompts_messages(task)

    elif task.type == TaskRequestType.rank_prompter_replies:
        assert isinstance(task, protocol_schema.RankPrompterRepliesTask)
        logger.debug("sending rank user reply task")
        content = rank_prompter_reply_message(task)

    elif task.type == TaskRequestType.rank_assistant_replies:
        assert isinstance(task, protocol_schema.RankAssistantRepliesTask)
        logger.debug("sending rank assistant reply task")
        content = rank_assistant_reply_message(task)

    elif task.type == TaskRequestType.label_initial_prompt:
        assert isinstance(task, protocol_schema.LabelInitialPromptTask)
        logger.debug("sending label initial prompt task")
        content = label_initial_prompt_message(task)

    elif task.type == TaskRequestType.label_prompter_reply:
        assert isinstance(task, protocol_schema.LabelPrompterReplyTask)
        logger.debug("sending label prompter reply task")
        content = label_prompter_reply_message(task)

    elif task.type == TaskRequestType.label_assistant_reply:
        assert isinstance(task, protocol_schema.LabelAssistantReplyTask)
        logger.debug("sending label assistant reply task")
        content = label_assistant_reply_message(task)

    elif task.type == TaskRequestType.prompter_reply:
        assert isinstance(task, protocol_schema.PrompterReplyTask)
        logger.debug("sending user reply task")
        messages = prompter_reply_message(task)

    elif task.type == TaskRequestType.assistant_reply:
        assert isinstance(task, protocol_schema.AssistantReplyTask)
        logger.debug("sending assistant reply task")
        messages = assistant_reply_messages(task)

    elif task.type == TaskRequestType.summarize_story:
        raise NotImplementedError
    elif task.type == TaskRequestType.rate_summary:
        raise NotImplementedError
=======
class _RankingTaskHandler(_TaskHandler[_Ranking_contra]):
    """This should not be used directly. Use its subclasses instead."""
>>>>>>> 48866269

    async def notify(self, content: str, event: hikari.DMMessageCreateEvent) -> protocol_schema.Task:
        oasst_api: OasstApiClient = self.ctx.bot.d.oasst_api

<<<<<<< HEAD
    # Send all messages and attach buttons to the last one
    if messages is not None:
        for message in messages[:-1]:
            await ctx.author.send(message)
        view = TaskAcceptView(timeout=MAX_TASK_ACCEPT_TIME)
        msg = await ctx.author.send(messages[-1], components=view)
        ctx.bot.d.currently_working[ctx.author.id] = (msg, task.id)

        await view.start(msg)
        await view.wait()
    else:
        view = TaskAcceptView(timeout=MAX_TASK_ACCEPT_TIME)
        if not msg:
            msg = await ctx.author.send(
                content,
                embed=embed,
                components=view,
            )
        else:
            await msg.edit(
                content,
                embed=embed,
                components=view,
            )

        assert msg is not None

        # Set the choice id as the current msg id
        ctx.bot.d.currently_working[ctx.author.id] = (msg, task.id)

        await view.start(msg)
        await view.wait()
=======
        task = await oasst_api.post_interaction(
            protocol_schema.MessageRanking(
                user=protocol_schema.User(
                    id=f"{self.ctx.author.id}", auth_method="discord", display_name=self.ctx.author.username
                ),
                ranking=[int(r) - 1 for r in content.split(",")],
                message_id=f"{self.sent_messages[0].id}",
            )
        )

        db: Connection = self.ctx.bot.d.db
        async with db.cursor() as cursor:
            row = await (
                await cursor.execute("SELECT log_channel_id FROM guilds WHERE guild_id = ?", (self.ctx.guild_id,))
            ).fetchone()
            log_channel = row[0] if row else None
        log_messages: list[hikari.Message] = []

        if log_channel is not None:
            for message in self.task_messages[:-1]:
                msg = await self.ctx.bot.rest.create_message(log_channel, message)
                log_messages.append(msg)
            await self.ctx.bot.rest.create_message(log_channel, task_complete_embed(self.task, self.ctx.author.mention))

        return task


class RankAssistantRepliesHandler(_RankingTaskHandler[protocol_schema.RankAssistantRepliesTask]):
    @staticmethod
    def get_task_messages(task: protocol_schema.RankAssistantRepliesTask) -> list[str]:
        return rank_assistant_reply_message(task)

    def check_user_input(self, content: str) -> bool:
        return len(content.split(",")) == len(self.task.reply_messages) and all(
            [r.isdigit() and int(r) in range(1, len(self.task.reply_messages) + 1) for r in content.split(",")]
        )

    async def confirm_user_input(self, content: str) -> bool:
        confirm_input_view = YesNoView()
        msg = await self.ctx.author.send(
            confirm_ranking_response_message(content, self.task.reply_messages), components=confirm_input_view
        )
        await confirm_input_view.start(msg)
        await confirm_input_view.wait()

        return bool(confirm_input_view.choice)

>>>>>>> 48866269

class RankInitialPromptHandler(_RankingTaskHandler[protocol_schema.RankInitialPromptsTask]):
    def __init__(self, ctx: lightbulb.Context, task: protocol_schema.RankInitialPromptsTask) -> None:
        super().__init__(ctx, task)

    @staticmethod
    def get_task_messages(task: protocol_schema.RankInitialPromptsTask) -> list[str]:
        return rank_initial_prompts_messages(task)

    def check_user_input(self, content: str) -> bool:
        return len(content.split(",")) == len(self.task.prompt_messages) and all(
            [r.isdigit() and int(r) in range(1, len(self.task.prompt_messages) + 1) for r in content.split(",")]
        )

    async def confirm_user_input(self, content: str) -> bool:
        confirm_input_view = YesNoView()
        msg = await self.ctx.author.send(
            confirm_ranking_response_message(content, self.task.prompt_messages), components=confirm_input_view
        )
        await confirm_input_view.start(msg)
        await confirm_input_view.wait()

        return bool(confirm_input_view.choice)


class RankPrompterReplyHandler(_RankingTaskHandler[protocol_schema.RankPrompterRepliesTask]):
    @staticmethod
    def get_task_messages(task: protocol_schema.RankPrompterRepliesTask) -> list[str]:
        return rank_prompter_reply_messages(task)

    def check_user_input(self, content: str) -> bool:
        return len(content.split(",")) == len(self.task.reply_messages) and all(
            [r.isdigit() and int(r) in range(1, len(self.task.reply_messages) + 1) for r in content.split(",")]
        )

    async def confirm_user_input(self, content: str) -> bool:
        confirm_input_view = YesNoView()
        msg = await self.ctx.author.send(
            confirm_ranking_response_message(content, self.task.reply_messages), components=confirm_input_view
        )
        await confirm_input_view.start(msg)
        await confirm_input_view.wait()

        return bool(confirm_input_view.choice)


class RankConversationReplyHandler(_RankingTaskHandler[protocol_schema.RankConversationRepliesTask]):
    @staticmethod
    def get_task_messages(task: protocol_schema.RankConversationRepliesTask) -> list[str]:
        return rank_conversation_reply_messages(task)

    def check_user_input(self, content: str) -> bool:
        return len(content.split(",")) == len(self.task.reply_messages) and all(
            [r.isdigit() and int(r) in range(1, len(self.task.reply_messages) + 1) for r in content.split(",")]
        )

    async def confirm_user_input(self, content: str) -> bool:
        confirm_input_view = YesNoView()
        msg = await self.ctx.author.send(
            confirm_ranking_response_message(content, self.task.reply_messages), components=confirm_input_view
        )
        await confirm_input_view.start(msg)
        await confirm_input_view.wait()

        return bool(confirm_input_view.choice)


class InitialPromptHandler(_TaskHandler[protocol_schema.InitialPromptTask]):
    @staticmethod
    def get_task_messages(task: protocol_schema.InitialPromptTask) -> list[str]:
        return initial_prompt_messages(task)

    def check_user_input(self, content: str) -> bool:
        return len(content) > 0

    async def confirm_user_input(self, content: str) -> bool:
        confirm_input_view = YesNoView()
        msg = await self.ctx.author.send(confirm_text_response_message(content), components=confirm_input_view)
        await confirm_input_view.start(msg)
        await confirm_input_view.wait()

        return bool(confirm_input_view.choice)


class PrompterReplyHandler(_TaskHandler[protocol_schema.PrompterReplyTask]):
    @staticmethod
    def get_task_messages(task: protocol_schema.PrompterReplyTask) -> list[str]:
        return prompter_reply_messages(task)

    def check_user_input(self, content: str) -> bool:
        return len(content) > 0

    async def confirm_user_input(self, content: str) -> bool:
        confirm_input_view = YesNoView()
        msg = await self.ctx.author.send(confirm_text_response_message(content), components=confirm_input_view)
        await confirm_input_view.start(msg)
        await confirm_input_view.wait()

        return bool(confirm_input_view.choice)


class AssistantReplyHandler(_TaskHandler[protocol_schema.AssistantReplyTask]):
    @staticmethod
    def get_task_messages(task: protocol_schema.AssistantReplyTask) -> list[str]:
        return assistant_reply_messages(task)

    def check_user_input(self, content: str) -> bool:
        return len(content) > 0

    async def confirm_user_input(self, content: str) -> bool:
        confirm_input_view = YesNoView()
        msg = await self.ctx.author.send(confirm_text_response_message(content), components=confirm_input_view)
        await confirm_input_view.start(msg)
        await confirm_input_view.wait()

        return bool(confirm_input_view.choice)


_Label_contra = t.TypeVar("_Label_contra", bound=protocol_schema.LabelConversationReplyTask, contravariant=True)


class _LabelConversationReplyHandler(_TaskHandler[_Label_contra]):
    def check_user_input(self, content: str) -> bool:
        user_labels = content.split(",")
        return (
            all([l in self.task.valid_labels for l in user_labels])
            and self.task.mandatory_labels is not None
            and all([m in user_labels for m in self.task.mandatory_labels])
        )

    async def confirm_user_input(self, content: str) -> bool:
        confirm_input_view = YesNoView()
        msg = await self.ctx.author.send(confirm_label_response_message(content), components=confirm_input_view)
        await confirm_input_view.start(msg)
        await confirm_input_view.wait()

        return bool(confirm_input_view.choice)


class LabelAssistantReplyHandler(_LabelConversationReplyHandler[protocol_schema.LabelAssistantReplyTask]):
    @staticmethod
    def get_task_messages(task: protocol_schema.LabelAssistantReplyTask) -> list[str]:
        return label_assistant_reply_messages(task)


class LabelPrompterReplyHandler(_LabelConversationReplyHandler[protocol_schema.LabelPrompterReplyTask]):
    @staticmethod
    def get_task_messages(task: protocol_schema.LabelPrompterReplyTask) -> list[str]:
        return label_prompter_reply_messages(task)


summarize_story = "summarize_story"
rate_summary = "rate_summary"


@plugin.command
@lightbulb.command("work", "Complete a task.")
@lightbulb.implements(lightbulb.SlashCommand, lightbulb.PrefixCommand)
async def work2(ctx: lightbulb.Context) -> None:
    """Complete a task."""
    oasst_api: OasstApiClient = ctx.bot.d.oasst_api
    currently_working: dict[hikari.Snowflake, UUID] = ctx.bot.d.currently_working

    # Check if the user is already working on a task
    if ctx.author.id in currently_working:
        yn_view = YesNoView(timeout=MAX_TASK_ACCEPT_TIME)
        msg = await ctx.author.send(
            embed=plain_embed("You are already working. Would you like to cancel your old task start a new one?"),
            flags=hikari.MessageFlag.EPHEMERAL,
            components=yn_view,
        )
        await yn_view.start(msg)
        await yn_view.wait()

        match yn_view.choice:
            case False | None:
                return
            case True:
                task_id = currently_working[ctx.author.id]
                await oasst_api.nack_task(task_id, reason="user cancelled")

    if ctx.guild_id:
        await ctx.respond("check DMs", flags=hikari.MessageFlag.EPHEMERAL)

    # Keep sending tasks until the user doesn't want more
    try:
        while True:
            task = await oasst_api.fetch_random_task(
                user=protocol_schema.User(
                    id=f"{ctx.author.id}", display_name=ctx.author.username, auth_method="discord"
                ),
            )

            # Ranking tasks
            if isinstance(task, protocol_schema.RankAssistantRepliesTask):
                task_handler = RankAssistantRepliesHandler(ctx, task)
            elif isinstance(task, protocol_schema.RankInitialPromptsTask):
                task_handler = RankInitialPromptHandler(ctx, task)
            elif isinstance(task, protocol_schema.RankPrompterRepliesTask):
                task_handler = RankPrompterReplyHandler(ctx, task)
            elif isinstance(task, protocol_schema.RankConversationRepliesTask):
                task_handler = RankConversationReplyHandler(ctx, task)

            # Text input tasks
            elif isinstance(task, protocol_schema.InitialPromptTask):
                task_handler = InitialPromptHandler(ctx, task)
            elif isinstance(task, protocol_schema.PrompterReplyTask):
                task_handler = PrompterReplyHandler(ctx, task)
            elif isinstance(task, protocol_schema.AssistantReplyTask):
                task_handler = AssistantReplyHandler(ctx, task)

            # Label tasks
            elif isinstance(task, protocol_schema.LabelAssistantReplyTask):
                task_handler = LabelAssistantReplyHandler(ctx, task)
            elif isinstance(task, protocol_schema.LabelPrompterReplyTask):
                task_handler = LabelPrompterReplyHandler(ctx, task)

            else:
                raise ValueError(f"Unknown task type: {type(task)}")

            resp = await task_handler.send()

            match resp:
                case "accept":
                    currently_working[ctx.author.id] = task.id
                    await task_handler.handle()
                case "next":
                    await task_handler.cancel("user skipped task")
                case "cancel":
                    await task_handler.cancel("user canceled work")
                    break
                case None:
                    await task_handler.cancel("select timed out")
                    break
    finally:
        del currently_working[ctx.author.id]


async def _send_messages_and_add_reactions(messages: list[str], bot: hikari.GatewayBot, channel_id: int) -> int:
    """Send a list of strings and add reactions to the last one."""
    ...
    return 0


class TaskAcceptView(miru.View):
    """View with three buttons: accept, next, and cancel.

    The view stops once one of the buttons is pressed and the choice is stored in the `choice` attribute.
    """

    choice: t.Literal["accept", "next", "cancel"] | None = None

    @miru.button(label="Accept", custom_id="accept", row=0, style=hikari.ButtonStyle.SUCCESS)
    async def accept_button(self, button: miru.Button, ctx: miru.ViewContext) -> None:
        logger.info("Accept button pressed")
        self.choice = "accept"
        await ctx.message.edit(component=None)
        self.stop()

    @miru.button(label="Next Task", custom_id="next_task", row=0, style=hikari.ButtonStyle.SECONDARY)
    async def next_button(self, button: miru.Button, ctx: miru.ViewContext) -> None:
        logger.info("Next button pressed")
        self.choice = "next"
        await ctx.message.edit(component=None)
        self.stop()

    @miru.button(label="Cancel", custom_id="cancel", row=0, style=hikari.ButtonStyle.DANGER)
    async def cancel_button(self, button: miru.Button, ctx: miru.ViewContext) -> None:
        logger.info("Cancel button pressed")
        self.choice = "cancel"
        await ctx.message.edit(component=None)
        self.stop()

    async def on_timeout(self) -> None:
        if self.message is not None:
            await self.message.edit(component=None)


class YesNoView(miru.View):
    """View with two buttons: yes and no.

    The view stops once one of the buttons is pressed and the choice is stored in the `choice` attribute.
    """

    choice: bool | None = None

    @miru.button(label="Yes", custom_id="yes", style=hikari.ButtonStyle.SUCCESS)
    async def yes_button(self, button: miru.Button, ctx: miru.ViewContext) -> None:
        self.choice = True
        await ctx.message.edit(component=None)
        self.stop()

    @miru.button(label="No", custom_id="no", style=hikari.ButtonStyle.DANGER)
    async def no_button(self, button: miru.Button, ctx: miru.ViewContext) -> None:
        self.choice = False
        await ctx.message.edit(component=None)
        self.stop()

    async def on_timeout(self) -> None:
        if self.message is not None:
            await self.message.edit(component=None)


def load(bot: lightbulb.BotApp):
    """Add the plugin to the bot."""
    bot.add_plugin(plugin)


def unload(bot: lightbulb.BotApp):
    """Remove the plugin to the bot."""
    bot.remove_plugin(plugin)<|MERGE_RESOLUTION|>--- conflicted
+++ resolved
@@ -14,26 +14,14 @@
     confirm_ranking_response_message,
     confirm_text_response_message,
     initial_prompt_messages,
-<<<<<<< HEAD
-    invalid_user_input_embed,
-    label_assistant_reply_message,
-    label_initial_prompt_message,
-    label_prompter_reply_message,
-=======
     label_assistant_reply_messages,
     label_prompter_reply_messages,
->>>>>>> 48866269
     plain_embed,
     prompter_reply_messages,
-    rank_assistant_reply_message,
-<<<<<<< HEAD
-    rank_initial_prompts_messages,
-    rank_prompter_reply_message,
-=======
+    rank_assistant_reply_messages,
     rank_conversation_reply_messages,
     rank_initial_prompts_messages,
     rank_prompter_reply_messages,
->>>>>>> 48866269
     task_complete_embed,
 )
 from bot.settings import Settings
@@ -142,53 +130,9 @@
         """Send the user's response back to the user and ask them to confirm it. Returns True if the user confirms."""
         raise NotImplementedError
 
-<<<<<<< HEAD
-            match confirm_resp_view.choice:
-                case False | None:
-                    continue
-                case True:
-                    await msg.delete()  # buttons are already gone
-
-            # Send the response to the backend
-            if isinstance(task, protocol_schema.RankConversationRepliesTask | protocol_schema.RankInitialPromptsTask):
-                reply = protocol_schema.MessageRanking(
-                    message_id=str(msg_id),
-                    ranking=[int(r) - 1 for r in event.content.replace(" ", "").split(",")],
-                    user=protocol_schema.User(
-                        auth_method="discord", id=str(ctx.author.id), display_name=ctx.author.username
-                    ),
-                )
-            elif isinstance(task, protocol_schema.LabelConversationReplyTask | protocol_schema.LabelInitialPromptTask):
-                labels = event.content.replace(" ", "").split(",")
-                labels_dict = {label: 1 if label in labels else 0 for label in task.valid_labels}
-
-                reply = protocol_schema.TextLabels(
-                    task_id=task.id,
-                    message_id=task.message_id,
-                    labels=labels_dict,  # type: ignore
-                    text=event.content,
-                    user=protocol_schema.User(
-                        auth_method="discord", id=str(ctx.author.id), display_name=ctx.author.username
-                    ),
-                )
-            elif isinstance(task, protocol_schema.ReplyToConversationTask | protocol_schema.InitialPromptTask):
-                reply = protocol_schema.TextReplyToMessage(
-                    lang=None,
-                    message_id=str(msg_id),
-                    user_message_id=str(event.message_id),
-                    user=protocol_schema.User(
-                        auth_method="discord", id=str(ctx.author.id), display_name=ctx.author.username
-                    ),
-                    text=event.content,
-                )
-            else:
-                logger.critical(f"Unexpected task type received: {task.type}")
-                raise ValueError(f"Unexpected task type received: {task.type}")
-=======
     def check_user_input(self, content: str) -> bool:
         """Check the user's response to the task. Returns True if the response is valid."""
         raise NotImplementedError
->>>>>>> 48866269
 
     async def cancel(self, reason: str = "not specified") -> None:
         """Cancel the task."""
@@ -206,153 +150,12 @@
 )
 
 
-<<<<<<< HEAD
-async def _select_task(
-    ctx: lightbulb.Context, task_type: TaskRequestType, user: protocol_schema.User | None = None
-) -> tuple[protocol_schema.Task | None, str]:
-    """Present tasks to the user until they accept one, cancel, or time out."""
-    oasst_api: OasstApiClient = ctx.bot.d.oasst_api
-    logger.debug(f"Starting task selection for {task_type}")
-
-    # Loop until the user accepts a task, cancels, or times out
-    msg: hikari.UndefinedOr[hikari.Message] = hikari.UNDEFINED
-    while True:
-        logger.debug(f"Requesting task of type {task_type}")
-        task = await oasst_api.fetch_task(task_type, user)
-        resp, msg = await _send_task(ctx, task, msg)
-        msg_id = str(msg.id)
-
-        logger.debug(f"User choice: {resp}")
-        match resp:
-            case "accept":
-                logger.info(f"Task {task.id} accepted, sending ACK")
-                await oasst_api.ack_task(task.id, msg_id)
-                return task, msg_id
-
-            case "next":
-                logger.info(f"Task {task.id} rejected, sending NACK")
-                await oasst_api.nack_task(task.id, "rejected")
-                continue
-
-            case "cancel":
-                logger.info(f"Task {task.id} canceled, sending NACK")
-                await oasst_api.nack_task(task.id, "canceled")
-                await ctx.author.send(embed=plain_embed("Task canceled. Exiting"))
-                return None, msg_id
-
-            case None:
-                logger.info(f"Task {task.id} timed out, sending NACK")
-                await oasst_api.nack_task(task.id, "timed out")
-                await ctx.author.send(embed=plain_embed("Task timed out. Exiting"))
-                return None, msg_id
-
-
-async def _send_task(
-    ctx: lightbulb.Context, task: protocol_schema.Task, msg: hikari.UndefinedOr[hikari.Message]
-) -> tuple[t.Literal["accept", "next", "cancel"] | None, hikari.Message]:
-    """Send a task to the user.
-
-    Returns the user's choice and the message ID of the task message.
-    """
-    # The clean way to do this would be to attach a `to_embed` method to the task classes
-    # but the tasks aren't discord specific so that doesn't really make sense.
-
-    embed: hikari.UndefinedOr[hikari.Embed] = hikari.UNDEFINED
-    content: hikari.UndefinedOr[str] = hikari.UNDEFINED
-    messages: list[str] | None = None
-
-    # Create an embed based on the task's type
-    if task.type == TaskRequestType.initial_prompt:
-        assert isinstance(task, protocol_schema.InitialPromptTask)
-        logger.debug("sending initial prompt task")
-        messages = initial_prompt_messages(task)
-
-    elif task.type == TaskRequestType.rank_initial_prompts:
-        assert isinstance(task, protocol_schema.RankInitialPromptsTask)
-        logger.debug("sending rank initial prompt task")
-        content = rank_initial_prompts_messages(task)
-
-    elif task.type == TaskRequestType.rank_prompter_replies:
-        assert isinstance(task, protocol_schema.RankPrompterRepliesTask)
-        logger.debug("sending rank user reply task")
-        content = rank_prompter_reply_message(task)
-
-    elif task.type == TaskRequestType.rank_assistant_replies:
-        assert isinstance(task, protocol_schema.RankAssistantRepliesTask)
-        logger.debug("sending rank assistant reply task")
-        content = rank_assistant_reply_message(task)
-
-    elif task.type == TaskRequestType.label_initial_prompt:
-        assert isinstance(task, protocol_schema.LabelInitialPromptTask)
-        logger.debug("sending label initial prompt task")
-        content = label_initial_prompt_message(task)
-
-    elif task.type == TaskRequestType.label_prompter_reply:
-        assert isinstance(task, protocol_schema.LabelPrompterReplyTask)
-        logger.debug("sending label prompter reply task")
-        content = label_prompter_reply_message(task)
-
-    elif task.type == TaskRequestType.label_assistant_reply:
-        assert isinstance(task, protocol_schema.LabelAssistantReplyTask)
-        logger.debug("sending label assistant reply task")
-        content = label_assistant_reply_message(task)
-
-    elif task.type == TaskRequestType.prompter_reply:
-        assert isinstance(task, protocol_schema.PrompterReplyTask)
-        logger.debug("sending user reply task")
-        messages = prompter_reply_message(task)
-
-    elif task.type == TaskRequestType.assistant_reply:
-        assert isinstance(task, protocol_schema.AssistantReplyTask)
-        logger.debug("sending assistant reply task")
-        messages = assistant_reply_messages(task)
-
-    elif task.type == TaskRequestType.summarize_story:
-        raise NotImplementedError
-    elif task.type == TaskRequestType.rate_summary:
-        raise NotImplementedError
-=======
 class _RankingTaskHandler(_TaskHandler[_Ranking_contra]):
     """This should not be used directly. Use its subclasses instead."""
->>>>>>> 48866269
 
     async def notify(self, content: str, event: hikari.DMMessageCreateEvent) -> protocol_schema.Task:
         oasst_api: OasstApiClient = self.ctx.bot.d.oasst_api
 
-<<<<<<< HEAD
-    # Send all messages and attach buttons to the last one
-    if messages is not None:
-        for message in messages[:-1]:
-            await ctx.author.send(message)
-        view = TaskAcceptView(timeout=MAX_TASK_ACCEPT_TIME)
-        msg = await ctx.author.send(messages[-1], components=view)
-        ctx.bot.d.currently_working[ctx.author.id] = (msg, task.id)
-
-        await view.start(msg)
-        await view.wait()
-    else:
-        view = TaskAcceptView(timeout=MAX_TASK_ACCEPT_TIME)
-        if not msg:
-            msg = await ctx.author.send(
-                content,
-                embed=embed,
-                components=view,
-            )
-        else:
-            await msg.edit(
-                content,
-                embed=embed,
-                components=view,
-            )
-
-        assert msg is not None
-
-        # Set the choice id as the current msg id
-        ctx.bot.d.currently_working[ctx.author.id] = (msg, task.id)
-
-        await view.start(msg)
-        await view.wait()
-=======
         task = await oasst_api.post_interaction(
             protocol_schema.MessageRanking(
                 user=protocol_schema.User(
@@ -383,7 +186,7 @@
 class RankAssistantRepliesHandler(_RankingTaskHandler[protocol_schema.RankAssistantRepliesTask]):
     @staticmethod
     def get_task_messages(task: protocol_schema.RankAssistantRepliesTask) -> list[str]:
-        return rank_assistant_reply_message(task)
+        return rank_assistant_reply_messages(task)
 
     def check_user_input(self, content: str) -> bool:
         return len(content.split(",")) == len(self.task.reply_messages) and all(
@@ -400,7 +203,6 @@
 
         return bool(confirm_input_view.choice)
 
->>>>>>> 48866269
 
 class RankInitialPromptHandler(_RankingTaskHandler[protocol_schema.RankInitialPromptsTask]):
     def __init__(self, ctx: lightbulb.Context, task: protocol_schema.RankInitialPromptsTask) -> None:
@@ -639,12 +441,6 @@
         del currently_working[ctx.author.id]
 
 
-async def _send_messages_and_add_reactions(messages: list[str], bot: hikari.GatewayBot, channel_id: int) -> int:
-    """Send a list of strings and add reactions to the last one."""
-    ...
-    return 0
-
-
 class TaskAcceptView(miru.View):
     """View with three buttons: accept, next, and cancel.
 
